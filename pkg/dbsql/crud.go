// Copyright © 2023 Kaleido, Inc.
//
// SPDX-License-Identifier: Apache-2.0
//
// Licensed under the Apache License, Version 2.0 (the "License");
// you may not use this file except in compliance with the License.
// You may obtain a copy of the License at
//
//     http://www.apache.org/licenses/LICENSE-2.0
//
// Unless required by applicable law or agreed to in writing, software
// distributed under the License is distributed on an "AS IS" BASIS,
// WITHOUT WARRANTIES OR CONDITIONS OF ANY KIND, either express or implied.
// See the License for the specific language governing permissions and
// limitations under the License.

package dbsql

import (
	"context"
	"database/sql"
	"fmt"
	"reflect"
	"strings"

	sq "github.com/Masterminds/squirrel"
	"github.com/hyperledger/firefly-common/pkg/ffapi"
	"github.com/hyperledger/firefly-common/pkg/fftypes"
	"github.com/hyperledger/firefly-common/pkg/i18n"
	"github.com/hyperledger/firefly-common/pkg/log"
)

const (
	ColumnID      = "id"
	ColumnCreated = "created"
	ColumnUpdated = "updated"
)

type ChangeEventType int

const (
	Created ChangeEventType = iota
	Updated
	Deleted
)

type UpsertOptimization int

const (
	UpsertOptimizationSkip UpsertOptimization = iota
	UpsertOptimizationNew
	UpsertOptimizationExisting
)

type GetOption int

const (
	FailIfNotFound GetOption = iota
)

type PostCompletionHook func()

type Resource interface {
	GetID() string
	SetCreated(*fftypes.FFTime)
	SetUpdated(*fftypes.FFTime)
}

type ResourceSequence interface {
	SetSequence(int64)
}

// Resource is the default implementation of the Resource interface, but consumers of this
// package can implement the interface directly if they want to use different field names
// or field types for the fields.
type ResourceBase struct {
	ID      *fftypes.UUID   `ffstruct:"ResourceBase" json:"id"`
	Created *fftypes.FFTime `ffstruct:"ResourceBase" json:"created"`
	Updated *fftypes.FFTime `ffstruct:"ResourceBase" json:"updated"`
}

func (r *ResourceBase) GetID() string {
	return r.ID.String() // nil safe
}

func (r *ResourceBase) SetCreated(t *fftypes.FFTime) {
	r.Created = t
}

func (r *ResourceBase) SetUpdated(t *fftypes.FFTime) {
	r.Updated = t
}

type CRUDQuery[T Resource] interface {
	GetByID(ctx context.Context, id string, getOpts ...GetOption) (inst T, err error)
	GetByUUIDOrName(ctx context.Context, uuidOrName string, getOpts ...GetOption) (result T, err error)
	GetByName(ctx context.Context, name string, getOpts ...GetOption) (instance T, err error)
	GetFirst(ctx context.Context, filter ffapi.Filter, getOpts ...GetOption) (instance T, err error)
	GetSequenceForID(ctx context.Context, id string) (seq int64, err error)
	GetMany(ctx context.Context, filter ffapi.Filter) (instances []T, fr *ffapi.FilterResult, err error)
	Count(ctx context.Context, filter ffapi.Filter) (count int64, err error)
	ModifyQuery(modifier QueryModifier) CRUDQuery[T]
}

type CRUD[T Resource] interface {
	CRUDQuery[T]
	Validate()
	Upsert(ctx context.Context, inst T, optimization UpsertOptimization, hooks ...PostCompletionHook) (created bool, err error)
	InsertMany(ctx context.Context, instances []T, allowPartialSuccess bool, hooks ...PostCompletionHook) (err error)
	Insert(ctx context.Context, inst T, hooks ...PostCompletionHook) (err error)
	Replace(ctx context.Context, inst T, hooks ...PostCompletionHook) (err error)
	Update(ctx context.Context, id string, update ffapi.Update, hooks ...PostCompletionHook) (err error)
	UpdateSparse(ctx context.Context, sparseUpdate T, hooks ...PostCompletionHook) (err error)
	UpdateMany(ctx context.Context, filter ffapi.Filter, update ffapi.Update, hooks ...PostCompletionHook) (err error)
	Delete(ctx context.Context, id string, hooks ...PostCompletionHook) (err error)
	DeleteMany(ctx context.Context, filter ffapi.Filter, hooks ...PostCompletionHook) (err error) // no events
<<<<<<< HEAD
	Scoped(scope sq.Eq) CRUD[T]                                                                   // allows dynamic scoping to a collection
=======
	Scoped(scope sq.Eq) *CrudBase[T]                                                              // allows dynamic scoping to a collection
	NewFilterBuilder(ctx context.Context) ffapi.FilterBuilder
	NewUpdateBuilder(ctx context.Context) ffapi.UpdateBuilder
>>>>>>> 00ccb168
}

type CrudBase[T Resource] struct {
	DB               *Database
	Table            string
	Columns          []string
	FilterFieldMap   map[string]string
	TimesDisabled    bool // no management of the time columns
	PatchDisabled    bool // allows non-pointer fields, but prevents UpdateSparse function
	ImmutableColumns []string
	NameField        string                                        // If supporting name semantics
	QueryFactory     ffapi.QueryFactory                            // Must be set when name is set
	IDValidator      func(ctx context.Context, idStr string) error // if IDs must conform to a pattern, such as a UUID (prebuilt UUIDValidator provided for that)

	NilValue     func() T // nil value typed to T
	NewInstance  func() T
	ScopedFilter func() sq.Eq
	EventHandler func(id string, eventType ChangeEventType)
	GetFieldPtr  func(inst T, col string) interface{}

	// Optional extensions
	ReadTableAlias    string
	ReadOnlyColumns   []string
	ReadQueryModifier QueryModifier
}

func (c *CrudBase[T]) Scoped(scope sq.Eq) CRUD[T] {
	cScoped := *c
	cScoped.ScopedFilter = func() sq.Eq { return scope }
	return &cScoped
}

<<<<<<< HEAD
func (c *CrudBase[T]) ModifyQuery(newModifier QueryModifier) CRUDQuery[T] {
	cModified := *c
	originalModifier := cModified.ReadQueryModifier
	cModified.ReadQueryModifier = func(sb sq.SelectBuilder) sq.SelectBuilder {
		if originalModifier != nil {
			sb = originalModifier(sb)
		}
		if newModifier != nil {
			sb = newModifier(sb)
		}
		return sb
	}
	return &cModified
=======
func (c *CrudBase[T]) NewFilterBuilder(ctx context.Context) ffapi.FilterBuilder {
	if c.QueryFactory == nil {
		return nil
	}
	return c.QueryFactory.NewFilter(ctx)
}

func (c *CrudBase[T]) NewUpdateBuilder(ctx context.Context) ffapi.UpdateBuilder {
	if c.QueryFactory == nil {
		return nil
	}
	return c.QueryFactory.NewUpdate(ctx)
>>>>>>> 00ccb168
}

func UUIDValidator(ctx context.Context, idStr string) error {
	_, err := fftypes.ParseUUID(ctx, idStr)
	return err
}

// Validate checks things that must be true about a CRUD collection using this framework.
// Intended for use in the unit tests of microservices (will exercise all the functions of the CrudBase):
// - the mandatory columns exist - id/created/updated
// - no column has the same name as the sequence column for the DB
// - a unique pointer is returned for each field column
// - the immutable columns exist
// - the other functions return valid data
func (c *CrudBase[T]) Validate() {
	inst := c.NewInstance()
	if isNil(inst) {
		panic("NewInstance() value must not be nil")
	}
	ptrs := map[string]interface{}{}
	fieldMap := map[string]bool{
		// Mandatory column checks
		ColumnID: false,
	}
	if !c.TimesDisabled {
		fieldMap[ColumnCreated] = false
		fieldMap[ColumnUpdated] = false
	}
	for _, col := range c.Columns {
		if ok, set := fieldMap[col]; ok && set {
			panic(fmt.Sprintf("%s is a duplicated column", col))
		}

		fieldMap[col] = true
		if col == c.DB.sequenceColumn {
			panic(fmt.Sprintf("cannot have column named '%s'", c.DB.sequenceColumn))
		}
		fieldPtr := c.GetFieldPtr(inst, col)
		ptrVal := reflect.ValueOf(fieldPtr)
		if ptrVal.Kind() != reflect.Ptr || !isNil(ptrVal.Elem().Interface()) {
			if !c.PatchDisabled {
				panic(fmt.Sprintf("field %s does not seem to be a pointer type - prevents null-check for PATCH semantics functioning", col))
			}
		}
		ptrs[col] = fieldPtr
	}
	for col, set := range fieldMap {
		if !set {
			panic(fmt.Sprintf("mandatory column '%s' must be included in column list", col))
		}
	}
	if !isNil(c.NilValue()) {
		panic("NilValue() value must be nil")
	}
	if !isNil(c.GetFieldPtr(inst, fftypes.NewUUID().String())) {
		panic("GetFieldPtr() must return nil for unknown column")
	}
	if c.NameField != "" && c.QueryFactory == nil {
		panic("QueryFactory must be set when name semantics are enabled")
	}
}

func (c *CrudBase[T]) idFilter(id string) sq.Eq {
	var filter sq.Eq
	if c.ScopedFilter != nil {
		filter = c.ScopedFilter()
	} else {
		filter = sq.Eq{}
	}
	if c.ReadTableAlias != "" {
		filter[fmt.Sprintf("%s.id", c.ReadTableAlias)] = id
	} else {
		filter["id"] = id
	}
	return filter
}

func (c *CrudBase[T]) buildUpdateList(_ context.Context, update sq.UpdateBuilder, inst T, includeNil bool) sq.UpdateBuilder {
colLoop:
	for _, col := range c.Columns {
		for _, immutable := range append(c.ImmutableColumns, ColumnID, ColumnCreated, ColumnUpdated, c.DB.sequenceColumn) {
			if col == immutable {
				continue colLoop
			}
		}
		value := c.getFieldValue(inst, col)
		if includeNil || !isNil(value) {
			update = update.Set(col, value)
		}
	}
	if !c.TimesDisabled {
		update = update.Set(ColumnUpdated, fftypes.Now())
	}
	return update
}

func (c *CrudBase[T]) updateFromInstance(ctx context.Context, tx *TXWrapper, inst T, includeNil bool) (int64, error) {
	update := sq.Update(c.Table)
	if !c.TimesDisabled {
		inst.SetUpdated(fftypes.Now())
	}
	update = c.buildUpdateList(ctx, update, inst, includeNil)
	update = update.Where(c.idFilter(inst.GetID()))
	return c.DB.UpdateTx(ctx, c.Table, tx,
		update,
		func() {
			if c.EventHandler != nil {
				c.EventHandler(inst.GetID(), Updated)
			}
		})
}

func (c *CrudBase[T]) getFieldValue(inst T, col string) interface{} {
	// Validate() will have checked this is safe for microservices (as long as they use that at build time in their UTs)
	return reflect.ValueOf(c.GetFieldPtr(inst, col)).Elem().Interface()
}

func (c *CrudBase[T]) setInsertTimestamps(inst T) {
	if !c.TimesDisabled {
		now := fftypes.Now()
		inst.SetCreated(now)
		inst.SetUpdated(now)
	}
}

func (c *CrudBase[T]) attemptSetSequence(inst interface{}, seq int64) {
	if rs, ok := inst.(ResourceSequence); ok {
		rs.SetSequence(seq)
	}
}

func (c *CrudBase[T]) attemptInsert(ctx context.Context, tx *TXWrapper, inst T, requestConflictEmptyResult bool) (err error) {
	if c.IDValidator != nil {
		if err := c.IDValidator(ctx, inst.GetID()); err != nil {
			return err
		}
	}

	c.setInsertTimestamps(inst)
	insert := sq.Insert(c.Table).Columns(c.Columns...)
	values := make([]interface{}, len(c.Columns))
	for i, col := range c.Columns {
		values[i] = c.getFieldValue(inst, col)
	}
	insert = insert.Values(values...)
	seq, err := c.DB.InsertTxExt(ctx, c.Table, tx, insert,
		func() {
			if c.EventHandler != nil {
				c.EventHandler(inst.GetID(), Created)
			}
		}, requestConflictEmptyResult)
	if err == nil {
		c.attemptSetSequence(inst, seq)
	}
	return err
}

func (c *CrudBase[T]) Upsert(ctx context.Context, inst T, optimization UpsertOptimization, hooks ...PostCompletionHook) (created bool, err error) {
	ctx, tx, autoCommit, err := c.DB.BeginOrUseTx(ctx)
	if err != nil {
		return false, err
	}
	defer c.DB.RollbackTx(ctx, tx, autoCommit)

	// First attempt the operation based on the optimization passed in.
	// The expectation is that the optimization will hit almost all of the time,
	// as only recovery paths require us to go down the un-optimized route.
	optimized := false
	if optimization == UpsertOptimizationNew {
		opErr := c.attemptInsert(ctx, tx, inst, true /* we want a failure here we can progress past */)
		optimized = opErr == nil
		created = optimized
	} else if optimization == UpsertOptimizationExisting {
		rowsAffected, opErr := c.updateFromInstance(ctx, tx, inst, true /* full replace */)
		optimized = opErr == nil && rowsAffected == 1
	}

	if !optimized {
		// Do a select within the transaction to determine if the UUID already exists
		msgRows, _, err := c.DB.QueryTx(ctx, c.Table, tx,
			sq.Select(c.DB.sequenceColumn).
				From(c.Table).
				Where(c.idFilter(inst.GetID())),
		)
		if err != nil {
			return false, err
		}
		existing := msgRows.Next()
		msgRows.Close()

		if existing {
			// Replace the existing one
			if _, err = c.updateFromInstance(ctx, tx, inst, true /* full replace */); err != nil {
				return false, err
			}
		} else {
			// Get a useful error out of an insert attempt
			created = true
			if err = c.attemptInsert(ctx, tx, inst, false); err != nil {
				return false, err
			}
		}
	}

	for _, hook := range hooks {
		tx.AddPostCommitHook(hook)
	}

	return created, c.DB.CommitTx(ctx, tx, autoCommit)
}

func (c *CrudBase[T]) InsertMany(ctx context.Context, instances []T, allowPartialSuccess bool, hooks ...PostCompletionHook) (err error) {

	ctx, tx, autoCommit, err := c.DB.BeginOrUseTx(ctx)
	if err != nil {
		return err
	}
	defer c.DB.RollbackTx(ctx, tx, autoCommit)
	if c.DB.Features().MultiRowInsert {
		insert := sq.Insert(c.Table).Columns(c.Columns...)
		for _, inst := range instances {
			c.setInsertTimestamps(inst)
			values := make([]interface{}, len(c.Columns))
			for i, col := range c.Columns {
				values[i] = c.getFieldValue(inst, col)
			}
			insert = insert.Values(values...)
		}

		// Use a single multi-row insert
		sequences := make([]int64, len(instances))
		err := c.DB.InsertTxRows(ctx, c.Table, tx, insert, func() {
			for _, inst := range instances {
				if c.EventHandler != nil {
					c.EventHandler(inst.GetID(), Created)
				}
			}
		}, sequences, allowPartialSuccess)
		if err != nil {
			return err
		}
		if len(sequences) == len(instances) {
			for i, seq := range sequences {
				c.attemptSetSequence(instances[i], seq)
			}
		}
	} else {
		// Fall back to individual inserts grouped in a TX
		for _, inst := range instances {
			err := c.attemptInsert(ctx, tx, inst, false)
			if err != nil {
				return err
			}
		}
	}

	for _, hook := range hooks {
		tx.AddPostCommitHook(hook)
	}

	return c.DB.CommitTx(ctx, tx, autoCommit)

}

func (c *CrudBase[T]) Insert(ctx context.Context, inst T, hooks ...PostCompletionHook) (err error) {
	ctx, tx, autoCommit, err := c.DB.BeginOrUseTx(ctx)
	if err != nil {
		return err
	}
	defer c.DB.RollbackTx(ctx, tx, autoCommit)

	if err = c.attemptInsert(ctx, tx, inst, false); err != nil {
		return err
	}

	for _, hook := range hooks {
		tx.AddPostCommitHook(hook)
	}

	return c.DB.CommitTx(ctx, tx, autoCommit)
}

func (c *CrudBase[T]) Replace(ctx context.Context, inst T, hooks ...PostCompletionHook) (err error) {
	ctx, tx, autoCommit, err := c.DB.BeginOrUseTx(ctx)
	if err != nil {
		return err
	}
	defer c.DB.RollbackTx(ctx, tx, autoCommit)

	rowsAffected, err := c.updateFromInstance(ctx, tx, inst, true /* full replace */)
	if err != nil {
		return err
	} else if rowsAffected < 1 {
		return i18n.NewError(ctx, i18n.MsgDBNoRowsAffected)
	}

	for _, hook := range hooks {
		tx.AddPostCommitHook(hook)
	}

	return c.DB.CommitTx(ctx, tx, autoCommit)
}

func (c *CrudBase[T]) scanRow(ctx context.Context, cols []string, row *sql.Rows) (T, error) {
	inst := c.NewInstance()
	var seq int64
	fieldPointers := make([]interface{}, len(cols))
	fieldPointers[0] = &seq // The first column is alway the sequence
	for i, col := range cols {
		if i != 0 {
			fieldPointers[i] = c.GetFieldPtr(inst, col)
		}
	}
	err := row.Scan(fieldPointers...)
	if err != nil {
		return c.NilValue(), i18n.WrapError(ctx, err, i18n.MsgDBReadErr, c.Table)
	}
	c.attemptSetSequence(inst, seq)
	return inst, nil
}

func (c *CrudBase[T]) getReadCols(f *ffapi.FilterInfo) (tableFrom string, cols, readCols []string) {
	cols = append([]string{c.DB.SequenceColumn()}, c.Columns...)
	if c.ReadOnlyColumns != nil {
		cols = append(cols, c.ReadOnlyColumns...)
	}
	if f != nil && len(f.RequiredFields) > 0 {
		newCols := []string{cols[0] /* first column is always the sequence, and must be */}
		for _, requiredFieldName := range f.RequiredFields {
			requiredColName := c.FilterFieldMap[requiredFieldName]
			if requiredColName == "" {
				requiredColName = requiredFieldName
			}
			for i, col := range cols {
				if i > 0 /* idx==0 handled above */ && col == requiredColName {
					newCols = append(newCols, col)
				}
			}
		}
		cols = newCols
	}
	tableFrom = c.Table
	readCols = cols
	if c.ReadTableAlias != "" {
		tableFrom = fmt.Sprintf("%s AS %s", c.Table, c.ReadTableAlias)
		readCols = make([]string, len(cols))
		for i, col := range cols {
			if strings.Contains(col, ".") {
				readCols[i] = cols[i]
			} else {
				readCols[i] = fmt.Sprintf("%s.%s", c.ReadTableAlias, col)
			}
		}
	}
	return tableFrom, cols, readCols
}

func (c *CrudBase[T]) GetSequenceForID(ctx context.Context, id string) (seq int64, err error) {
	query := sq.Select(c.DB.SequenceColumn()).From(c.Table).Where(c.idFilter(id))
	rows, _, err := c.DB.Query(ctx, c.Table, query)
	if err != nil {
		return -1, err
	}
	defer rows.Close()
	if !rows.Next() {
		return -1, i18n.NewError(ctx, i18n.Msg404NoResult)
	}
	if err = rows.Scan(&seq); err != nil {
		return -1, i18n.WrapError(ctx, err, i18n.MsgDBReadErr, c.Table)
	}
	return seq, nil
}

func processGetOpts(ctx context.Context, getOpts []GetOption) (failNotFound bool, err error) {
	for _, o := range getOpts {
		switch o {
		case FailIfNotFound:
			failNotFound = true
		default:
			return false, i18n.NewError(ctx, i18n.MsgDBUnknownGetOption, o)
		}
	}
	return failNotFound, nil
}

func (c *CrudBase[T]) GetByID(ctx context.Context, id string, getOpts ...GetOption) (inst T, err error) {

	failNotFound, err := processGetOpts(ctx, getOpts)
	if err != nil {
		return c.NilValue(), err
	}

	tableFrom, cols, readCols := c.getReadCols(nil)
	query := sq.Select(readCols...).
		From(tableFrom).
		Where(c.idFilter(id))
	if c.ReadQueryModifier != nil {
		query = c.ReadQueryModifier(query)
	}

	rows, _, err := c.DB.Query(ctx, c.Table, query)
	if err != nil {
		return c.NilValue(), err
	}
	defer rows.Close()

	if !rows.Next() {
		log.L(ctx).Debugf("%s '%s' not found", c.Table, id)
		if failNotFound {
			return c.NilValue(), i18n.NewError(ctx, i18n.Msg404NoResult)
		}
		return c.NilValue(), nil
	}

	inst, err = c.scanRow(ctx, cols, rows)
	if err != nil {
		return c.NilValue(), err
	}
	return inst, nil
}

func (c *CrudBase[T]) GetMany(ctx context.Context, filter ffapi.Filter) (instances []T, fr *ffapi.FilterResult, err error) {
	fi, err := filter.Finalize()
	if err != nil {
		return nil, nil, err
	}
	tableFrom, cols, readCols := c.getReadCols(fi)
	var preconditions []sq.Sqlizer
	if c.ScopedFilter != nil {
		preconditions = []sq.Sqlizer{c.ScopedFilter()}
	}
	return c.getManyScoped(ctx, tableFrom, fi, cols, readCols, preconditions)
}

// GetFirst returns a single match (like GetByID), but using a generic filter
func (c *CrudBase[T]) GetFirst(ctx context.Context, filter ffapi.Filter, getOpts ...GetOption) (instance T, err error) {
	failNotFound, err := processGetOpts(ctx, getOpts)
	if err != nil {
		return c.NilValue(), err
	}

	results, _, err := c.GetMany(ctx, filter.Limit(1))
	if err != nil {
		return c.NilValue(), err
	}
	if len(results) == 0 {
		if failNotFound {
			return c.NilValue(), i18n.NewError(ctx, i18n.Msg404NoResult)
		}
		return c.NilValue(), nil
	}

	return results[0], nil
}

// GetByName is a special case of GetFirst, for the designated name column
func (c *CrudBase[T]) GetByName(ctx context.Context, name string, getOpts ...GetOption) (instance T, err error) {
	if c.NameField == "" {
		return c.NilValue(), i18n.NewError(ctx, i18n.MsgCollectionNotConfiguredWithName, c.Table)
	}
	return c.GetFirst(ctx, c.QueryFactory.NewFilter(ctx).Eq(c.NameField, name), getOpts...)
}

// GetByUUIDOrName provides the following semantic, for resolving strings in a URL path to a resource that
// for convenience are able to be a UUID or a name of an object:
// - If the string is valid according to the IDValidator, we attempt a lookup by ID first
// - If not found by ID, or not a valid ID, then continue to find by name
//
// Note: The ID wins in the above logic. If resource1 has a name that matches the ID of resource2, then
//
//	resource2 will be returned (not resource1).
func (c *CrudBase[T]) GetByUUIDOrName(ctx context.Context, uuidOrName string, getOpts ...GetOption) (result T, err error) {
	validID := true
	if c.IDValidator != nil {
		idErr := c.IDValidator(ctx, uuidOrName)
		validID = idErr == nil
	}
	if validID {
		// Do a get with failure on not found - so that if this works,
		// we return the value that was retrieved (and don't need a
		// complex generic-friendly nil check).
		// Regardless of the error type, we continue to do a lookup by name
		result, err = c.GetByID(ctx, uuidOrName, FailIfNotFound)
		if err == nil {
			return result, nil
		}
	}
	return c.GetByName(ctx, uuidOrName, getOpts...)
}

func (c *CrudBase[T]) getManyScoped(ctx context.Context, tableFrom string, fi *ffapi.FilterInfo, cols, readCols []string, preconditions []sq.Sqlizer) (instances []T, fr *ffapi.FilterResult, err error) {
	query, fop, fi, err := c.DB.filterSelectFinalized(ctx, c.ReadTableAlias, sq.Select(readCols...).From(tableFrom), fi, c.FilterFieldMap,
		[]interface{}{
			&ffapi.SortField{Field: c.DB.sequenceColumn, Descending: true},
		}, preconditions...)
	if err != nil {
		return nil, nil, err
	}
	if c.ReadQueryModifier != nil {
		query = c.ReadQueryModifier(query)
	}

	rows, tx, err := c.DB.Query(ctx, c.Table, query)
	if err != nil {
		return nil, nil, err
	}
	defer rows.Close()

	instances = []T{}
	for rows.Next() {
		inst, err := c.scanRow(ctx, cols, rows)
		if err != nil {
			return nil, nil, err
		}
		instances = append(instances, inst)
	}
	return instances, c.DB.QueryRes(ctx, c.Table, tx, fop, c.ReadQueryModifier, fi), err
}

func (c *CrudBase[T]) Count(ctx context.Context, filter ffapi.Filter) (count int64, err error) {
	var fop sq.Sqlizer
	fi, err := filter.Finalize()
	if err == nil {
		fop, err = c.DB.filterOp(ctx, c.Table, fi, c.FilterFieldMap)
	}
	if err != nil {
		return -1, err
	}

	if c.ScopedFilter != nil {
		fop = sq.And{
			c.ScopedFilter(),
			fop,
		}
	}
	return c.DB.CountQuery(ctx, c.Table, nil, fop, c.ReadQueryModifier, "*")
}

func (c *CrudBase[T]) Update(ctx context.Context, id string, update ffapi.Update, hooks ...PostCompletionHook) (err error) {
	return c.attemptUpdate(ctx, func(query sq.UpdateBuilder) (sq.UpdateBuilder, error) {
		return query.Where(sq.Eq{"id": id}), nil
	}, update, true, hooks...)
}

// Thanks to the testify/assert package for this
func isNil(o interface{}) bool {
	if o == nil {
		return true
	}

	containsKind := func(kinds []reflect.Kind, kind reflect.Kind) bool {
		for i := 0; i < len(kinds); i++ {
			if kind == kinds[i] {
				return true
			}
		}
		return false
	}

	value := reflect.ValueOf(o)
	kind := value.Kind()
	isNillableKind := containsKind(
		[]reflect.Kind{
			reflect.Chan, reflect.Func,
			reflect.Interface, reflect.Map,
			reflect.Ptr, reflect.Slice},
		kind)

	if isNillableKind && value.IsNil() {
		return true
	}

	return false
}

func (c *CrudBase[T]) UpdateSparse(ctx context.Context, sparseUpdate T, hooks ...PostCompletionHook) (err error) {
	if c.PatchDisabled {
		return i18n.NewError(ctx, i18n.MsgDBPatchNotSupportedForCollection, c.Table)
	}

	ctx, tx, autoCommit, err := c.DB.BeginOrUseTx(ctx)
	if err != nil {
		return err
	}
	defer c.DB.RollbackTx(ctx, tx, autoCommit)

	updateCount, err := c.updateFromInstance(ctx, tx, sparseUpdate, false /* only non-nil fields */)
	if err != nil {
		return err
	}
	if updateCount < 1 {
		return i18n.NewError(ctx, i18n.MsgDBNoRowsAffected)
	}

	for _, hook := range hooks {
		tx.AddPostCommitHook(hook)
	}

	return c.DB.CommitTx(ctx, tx, autoCommit)
}

func (c *CrudBase[T]) UpdateMany(ctx context.Context, filter ffapi.Filter, update ffapi.Update, hooks ...PostCompletionHook) (err error) {
	return c.attemptUpdate(ctx, func(query sq.UpdateBuilder) (sq.UpdateBuilder, error) {
		return c.DB.FilterUpdate(ctx, query, filter, c.FilterFieldMap)
	}, update, false, hooks...)
}

func (c *CrudBase[T]) attemptUpdate(ctx context.Context, filterFn func(sq.UpdateBuilder) (sq.UpdateBuilder, error), update ffapi.Update, requireUpdateCount bool, hooks ...PostCompletionHook) (err error) {
	ctx, tx, autoCommit, err := c.DB.BeginOrUseTx(ctx)
	if err != nil {
		return err
	}
	defer c.DB.RollbackTx(ctx, tx, autoCommit)

	baseQuery := sq.Update(c.Table)
	if c.ScopedFilter != nil {
		baseQuery = baseQuery.Where(c.ScopedFilter())
	}
	query, err := c.DB.BuildUpdate(baseQuery, update, c.FilterFieldMap)
	if err == nil {
		query, err = filterFn(query)
	}
	if !c.TimesDisabled {
		query = query.Set(ColumnUpdated, fftypes.Now())
	}
	if err != nil {
		return err
	}

	updateCount, err := c.DB.UpdateTx(ctx, c.Table, tx, query, nil /* no change events filter based update */)
	if err != nil {
		return err
	}

	if requireUpdateCount && updateCount < 1 {
		return i18n.NewError(ctx, i18n.MsgDBNoRowsAffected)
	}

	for _, hook := range hooks {
		tx.AddPostCommitHook(hook)
	}

	return c.DB.CommitTx(ctx, tx, autoCommit)
}

func (c *CrudBase[T]) Delete(ctx context.Context, id string, hooks ...PostCompletionHook) (err error) {

	ctx, tx, autoCommit, err := c.DB.BeginOrUseTx(ctx)
	if err != nil {
		return err
	}
	defer c.DB.RollbackTx(ctx, tx, autoCommit)

	err = c.DB.DeleteTx(ctx, c.Table, tx, sq.Delete(c.Table).Where(
		c.idFilter(id),
	), func() {
		if c.EventHandler != nil {
			c.EventHandler(id, Deleted)
		}
	})
	if err != nil {
		return err
	}

	for _, hook := range hooks {
		tx.AddPostCommitHook(hook)
	}

	return c.DB.CommitTx(ctx, tx, autoCommit)

}

func (c *CrudBase[T]) DeleteMany(ctx context.Context, filter ffapi.Filter, hooks ...PostCompletionHook) (err error) {

	ctx, tx, autoCommit, err := c.DB.BeginOrUseTx(ctx)
	if err != nil {
		return err
	}
	defer c.DB.RollbackTx(ctx, tx, autoCommit)

	var fop sq.Sqlizer
	fi, err := filter.Finalize()
	if err == nil {
		fop, err = c.DB.filterOp(ctx, c.Table, fi, c.FilterFieldMap)
	}
	if err != nil {
		return err
	}

	if c.ScopedFilter != nil {
		fop = sq.And{
			c.ScopedFilter(),
			fop,
		}
	}
	err = c.DB.DeleteTx(ctx, c.Table, tx, sq.Delete(c.Table).Where(fop), nil /* no event hooks support for DeleteMany */)
	if err != nil && err != fftypes.DeleteRecordNotFound /* no entries is fine */ {
		return err
	}

	for _, hook := range hooks {
		tx.AddPostCommitHook(hook)
	}

	return c.DB.CommitTx(ctx, tx, autoCommit)

}<|MERGE_RESOLUTION|>--- conflicted
+++ resolved
@@ -114,13 +114,9 @@
 	UpdateMany(ctx context.Context, filter ffapi.Filter, update ffapi.Update, hooks ...PostCompletionHook) (err error)
 	Delete(ctx context.Context, id string, hooks ...PostCompletionHook) (err error)
 	DeleteMany(ctx context.Context, filter ffapi.Filter, hooks ...PostCompletionHook) (err error) // no events
-<<<<<<< HEAD
 	Scoped(scope sq.Eq) CRUD[T]                                                                   // allows dynamic scoping to a collection
-=======
-	Scoped(scope sq.Eq) *CrudBase[T]                                                              // allows dynamic scoping to a collection
 	NewFilterBuilder(ctx context.Context) ffapi.FilterBuilder
 	NewUpdateBuilder(ctx context.Context) ffapi.UpdateBuilder
->>>>>>> 00ccb168
 }
 
 type CrudBase[T Resource] struct {
@@ -153,7 +149,6 @@
 	return &cScoped
 }
 
-<<<<<<< HEAD
 func (c *CrudBase[T]) ModifyQuery(newModifier QueryModifier) CRUDQuery[T] {
 	cModified := *c
 	originalModifier := cModified.ReadQueryModifier
@@ -167,7 +162,8 @@
 		return sb
 	}
 	return &cModified
-=======
+}
+
 func (c *CrudBase[T]) NewFilterBuilder(ctx context.Context) ffapi.FilterBuilder {
 	if c.QueryFactory == nil {
 		return nil
@@ -180,7 +176,6 @@
 		return nil
 	}
 	return c.QueryFactory.NewUpdate(ctx)
->>>>>>> 00ccb168
 }
 
 func UUIDValidator(ctx context.Context, idStr string) error {
