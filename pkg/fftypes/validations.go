--- conflicted
+++ resolved
@@ -50,15 +50,9 @@
 	return ValidateFFNameField(ctx, str, fieldName)
 }
 
-<<<<<<< HEAD
-func ValidateLength(ctx context.Context, str string, fieldName string, maxVal int) error {
-	if len([]byte(str)) > maxVal {
-		return i18n.NewError(ctx, i18n.MsgFieldTooLong, fieldName, maxVal)
-=======
 func ValidateLength(ctx context.Context, str string, fieldName string, maxLen int) error {
 	if len([]byte(str)) > maxLen {
 		return i18n.NewError(ctx, i18n.MsgFieldTooLong, fieldName, maxLen)
->>>>>>> 7e93f4d5
 	}
 	return nil
 }